--- conflicted
+++ resolved
@@ -72,7 +72,6 @@
         parameters: z.object({
           query: z.string().describe('The search query'),
         }),
-<<<<<<< HEAD
         execute: (params) => executeSearchWeb(params, updateStatus),
       }),
       // Slack tools
@@ -473,23 +472,6 @@
             .describe('Optional directory path (default: root directory)'),
         }),
         execute: (params) => executeGetDirectoryStructure(params, updateStatus),
-=======
-        execute: async ({ query }) => {
-          updateStatus?.(`is searching the web for ${query}...`);
-          const { results } = await exa.searchAndContents(query, {
-            livecrawl: 'always',
-            numResults: 3,
-          });
-
-          return {
-            results: results.map((result: any) => ({
-              title: result.title,
-              url: result.url,
-              snippet: result.text.slice(0, 1000),
-            })),
-          };
-        },
->>>>>>> a59007c5
       }),
     },
   });
